--- conflicted
+++ resolved
@@ -438,10 +438,7 @@
 	}
 
 	ch.vc = currentVCHb[ch.routine].Copy()
-<<<<<<< HEAD
-=======
-
->>>>>>> b4fb4384
+
 	if ch.partner != nil {
 		ch.partner.vc = currentVCHb[ch.partner.routine].Copy()
 	}
